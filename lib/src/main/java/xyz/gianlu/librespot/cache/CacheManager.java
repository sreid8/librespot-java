package xyz.gianlu.librespot.cache;

import org.apache.logging.log4j.LogManager;
import org.apache.logging.log4j.Logger;
import org.jetbrains.annotations.NotNull;
import org.jetbrains.annotations.Nullable;
import xyz.gianlu.librespot.audio.GeneralWritableStream;
import xyz.gianlu.librespot.audio.StreamId;
import xyz.gianlu.librespot.common.Utils;
import xyz.gianlu.librespot.core.Session;

import java.io.Closeable;
import java.io.File;
import java.io.IOException;
import java.io.RandomAccessFile;
import java.math.BigInteger;
import java.security.MessageDigest;
import java.security.NoSuchAlgorithmException;
import java.util.*;
import java.util.concurrent.ConcurrentHashMap;
import java.util.concurrent.TimeUnit;

import static xyz.gianlu.librespot.audio.storage.ChannelManager.CHUNK_SIZE;


/**
 * @author Gianlu
 */
public class CacheManager implements Closeable {
    private static final long CLEAN_UP_THRESHOLD = TimeUnit.DAYS.toMillis(7);
    private static final Logger LOGGER = LogManager.getLogger(CacheManager.class);
    /**
     * The header indicating when the file was last read or written to.
     */
    private static final int HEADER_TIMESTAMP = 254;
    /**
     * The header indicating the hash of the first chunk of the file.
     */
    private static final int HEADER_HASH = 253;
    private final File parent;
    private final CacheJournal journal;
    private final Map<String, Handler> fileHandlers = new ConcurrentHashMap<>();

    public CacheManager(@NotNull Session.Configuration conf) throws IOException {
        if (!conf.cacheEnabled) {
            parent = null;
            journal = null;
            return;
        }

        this.parent = conf.cacheDir;
        if (!parent.exists() && !parent.mkdir())
            throw new IOException("Couldn't create cache directory!");

        journal = new CacheJournal(parent);

        new Thread(() -> {
            try {
                List<String> entries = journal.getEntries();
                Iterator<String> iter = entries.iterator();
                while (iter.hasNext()) {
                    String id = iter.next();
                    if (!exists(parent, id)) {
                        iter.remove();
                        journal.remove(id);
                    }
                }

                if (conf.doCacheCleanUp) {
                    for (String id : entries) {
                        JournalHeader header = journal.getHeader(id, HEADER_TIMESTAMP);
                        if (header == null) continue;

                        long timestamp = new BigInteger(header.value).longValue() * 1000;
                        if (System.currentTimeMillis() - timestamp > CLEAN_UP_THRESHOLD)
                            remove(id);
                    }
                }

                LOGGER.info("There are {} cached entries.", entries.size());
            } catch (IOException ex) {
                LOGGER.warn("Failed performing maintenance operations.", ex);
            }
        }, "cache-maintenance").start();
    }

    @NotNull
    private static File getCacheFile(@NotNull File parent, @NotNull String hex) throws IOException {
        String dir = hex.substring(0, 2);
        parent = new File(parent, "/" + dir + "/");
        if (!parent.exists() && !parent.mkdirs()) throw new IOException("Couldn't create cache directories!");
        return new File(parent, hex);
    }

    private static boolean exists(@NotNull File parent, @NotNull String hex) {
        String dir = hex.substring(0, 2);
        parent = new File(parent, "/" + dir + "/");
        return new File(parent, hex).exists();
    }

    private void remove(@NotNull String streamId) throws IOException {
        journal.remove(streamId);

        File file = getCacheFile(parent, streamId);
        if (file.exists() && !file.delete())
            LOGGER.warn("Couldn't delete cache file: " + file.getAbsolutePath());

        LOGGER.trace("Removed {} from cache.", streamId);
    }

    @Override
    public void close() throws IOException {
        for (Handler handler : new ArrayList<>(fileHandlers.values()))
            handler.close();

        if (journal != null) journal.close();
    }

    @Nullable
    public Handler getHandler(@NotNull String id) throws IOException {
        if (journal == null) return null;

        Handler handler = fileHandlers.get(id);
        if (handler == null) {
            handler = new Handler(id, getCacheFile(parent, id));
            fileHandlers.put(id, handler);
        }

        return handler;
    }

    @Nullable
    public Handler getHandler(@NotNull StreamId streamId) throws IOException {
        return getHandler(streamId.isEpisode() ? streamId.getEpisodeGid() : streamId.getFileId());
    }

    public static class BadChunkHashException extends Exception {
        BadChunkHashException(@NotNull String streamId, byte[] expected, byte[] actual) {
            super(String.format("Failed verifying chunk hash for %s, expected: %s, actual: %s",
                    streamId, Utils.bytesToHex(expected), Utils.bytesToHex(actual)));
        }
    }

    public class Handler implements Closeable {
        private final String streamId;
        private final RandomAccessFile io;
        private boolean updatedTimestamp = false;

        private Handler(@NotNull String streamId, @NotNull File file) throws IOException {
            this.streamId = streamId;

            if (!file.exists() && !file.createNewFile())
                throw new IOException("Couldn't create cache file!");

            this.io = new RandomAccessFile(file, "rwd");

            journal.createIfNeeded(streamId);
        }

        private void updateTimestamp() {
            if (updatedTimestamp) return;

            try {
                journal.setHeader(streamId, HEADER_TIMESTAMP, BigInteger.valueOf(System.currentTimeMillis() / 1000).toByteArray());
                updatedTimestamp = true;
            } catch (IOException ex) {
                LOGGER.warn("Failed updating timestamp for " + streamId, ex);
            }
        }

        public void setHeader(int id, byte[] value) throws IOException {
            try {
                journal.setHeader(streamId, id, value);
            } finally {
                updateTimestamp();
            }
        }

        @NotNull
        public List<JournalHeader> getAllHeaders() throws IOException {
            return journal.getHeaders(streamId);
        }

        @Nullable
        public byte[] getHeader(byte id) throws IOException {
            JournalHeader header = journal.getHeader(streamId, id);
            return header == null ? null : header.value;
        }

        /**
         * Checks if the chunk is present in the cache, WITHOUT checking the hash.
         *
         * @param index The index of the chunk
         * @return Whether the chunk is available
         */
        public boolean hasChunk(int index) throws IOException {
            updateTimestamp();

            synchronized (io) {
<<<<<<< HEAD
                if (io.length() < (index + 1) * CHUNK_SIZE)
=======
                if (io.length() < (long) (index + 1) * CHUNK_SIZE)
>>>>>>> 62133c07
                    return false;
            }

            return journal.hasChunk(streamId, index);
        }

        public void readChunk(int index, @NotNull GeneralWritableStream stream) throws IOException, BadChunkHashException {
            stream.writeChunk(readChunk(index), index, true);
        }

        /**
         * Reads the given chunk.
         *
         * @param index The index of the chunk
         * @return The buffer containing the content of the chunk
         * @throws BadChunkHashException If {@code index == 0} and the hash doesn't match
         */
        public byte[] readChunk(int index) throws IOException, BadChunkHashException {
            updateTimestamp();

            synchronized (io) {
                io.seek((long) index * CHUNK_SIZE);

                byte[] buffer = new byte[CHUNK_SIZE];
                int read = io.read(buffer);
                if (read != buffer.length)
                    throw new IOException(String.format("Couldn't read full chunk, read: %d, needed: %d", read, buffer.length));

                if (index == 0) {
                    JournalHeader header = journal.getHeader(streamId, HEADER_HASH);
                    if (header != null) {
                        try {
                            MessageDigest digest = MessageDigest.getInstance("MD5");
                            byte[] hash = digest.digest(buffer);
                            if (!Arrays.equals(header.value, hash)) {
                                journal.setChunk(streamId, index, false);
                                throw new BadChunkHashException(streamId, header.value, hash);
                            }
                        } catch (NoSuchAlgorithmException ex) {
                            LOGGER.error("Failed initializing MD5 digest.", ex);
                        }
                    }
                }

                return buffer;
            }
        }

        public void writeChunk(byte[] buffer, int index) throws IOException {
            synchronized (io) {
                io.seek((long) index * CHUNK_SIZE);
                io.write(buffer);
            }

            try {
                journal.setChunk(streamId, index, true);

                if (index == 0) {
                    try {
                        MessageDigest digest = MessageDigest.getInstance("MD5");
                        byte[] hash = digest.digest(buffer);
                        journal.setHeader(streamId, HEADER_HASH, hash);
                    } catch (NoSuchAlgorithmException ex) {
                        LOGGER.error("Failed initializing MD5 digest.", ex);
                    }
                }
            } finally {
                updateTimestamp();
            }
        }

        @Override
        public void close() throws IOException {
            fileHandlers.remove(streamId);
            synchronized (io) {
                io.close();
            }
        }
    }
}<|MERGE_RESOLUTION|>--- conflicted
+++ resolved
@@ -197,11 +197,7 @@
             updateTimestamp();
 
             synchronized (io) {
-<<<<<<< HEAD
-                if (io.length() < (index + 1) * CHUNK_SIZE)
-=======
                 if (io.length() < (long) (index + 1) * CHUNK_SIZE)
->>>>>>> 62133c07
                     return false;
             }
 
